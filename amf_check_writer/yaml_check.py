--- conflicted
+++ resolved
@@ -150,24 +150,15 @@
         self.cv_dict = cv
 
     def get_yaml_checks(self):
-<<<<<<< HEAD
-        check_name = "checklib.register.nc_file_checks_register.GlobalAttrRegexCheck"
-        for attr, regex in self.regexes.items():
-            yield {
-                "check_id": f"check_{attr}_global_attribute",
-                "check_name": check_name,
-                "parameters": {"attribute": attr, "regex": regex}
-            }
-=======
 
         attr_check_types = {
             "regex": "checklib.register.nc_file_checks_register.GlobalAttrRegexCheck",
             "vocab": "checklib.register.nc_file_checks_register.GlobalAttrVocabCheck"
         }
         
-        #check_name = "checklib.register.nc_file_checks_register.GlobalAttrRegexCheck" # use check type to decide
         for attr, check_details in self.all_check_details.items():
             check_name = attr_check_types[check_details["use_attr_check"]]
+
             if check_details["use_attr_check"] == "regex":
                 regex = check_details["regex"]
                 yield {
@@ -186,7 +177,6 @@
                                     "vocabulary_ref": vocabulary_ref
                                    }
                 }
->>>>>>> 193b0933
 
     @classmethod
     def parse_row(cls, row):
